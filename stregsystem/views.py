import datetime

import stregsystem.parser as parser
from django.contrib.admin.views.decorators import staff_member_required
from django.contrib.auth.decorators import permission_required
from django.conf import settings
from django.db.models import Q
from django import forms
from django.http import HttpResponsePermanentRedirect, HttpResponseBadRequest
from django.shortcuts import get_object_or_404, render
from django.utils import timezone
import stregsystem.parser as parser
from django_select2 import forms as s2forms
import urllib.parse


from stregsystem import parser
from stregsystem.models import (
    Member,
    Payment,
    News,
    NoMoreInventoryError,
    Order,
    Product,
    Room,
    Sale,
    StregForbudError
)
from stregsystem.utils import (
    make_active_productlist_query,
    make_room_specific_query, qr_code
)

from .booze import ballmer_peak
<<<<<<< HEAD
from .forms import QRPaymentForm
=======
from .forms import PurchaseForm
>>>>>>> fd555aa3


def __get_news():
    try:
        return News.objects.filter(stop_date__gte=timezone.now(), pub_date__lte=timezone.now()).get()
    except News.DoesNotExist:
        return None


def __get_productlist(room_id):
    return (
        make_active_productlist_query(Product.objects).filter(make_room_specific_query(room_id))
    )


def roomindex(request):
    return HttpResponsePermanentRedirect('/1/')


#    room_list = Room.objects.all().order_by('name', 'description')
#    return render(request, 'stregsystem/roomindex.html', {'room_list': room_list})

def index(request, room_id):
    room = get_object_or_404(Room, pk=int(room_id))
    product_list = __get_productlist(room_id)
    news = __get_news()
    return render(request, 'stregsystem/index.html', locals())


def sale(request, room_id):
    room = get_object_or_404(Room, pk=room_id)
    news = __get_news()
    product_list = __get_productlist(room_id)

    buy_string = request.POST['quickbuy'].strip()
    # Handle empty line
    if buy_string == "":
        return render(request, 'stregsystem/index.html', locals())
    # Extract username and product ids
    try:
        username, bought_ids = parser.parse(buy_string)
    except parser.QuickBuyError as err:
        values = {
            'correct': err.parsed_part,
            'incorrect': err.failed_part,
            'error_ptr': '~' * (len(err.parsed_part)) + '^',
            'error_msg': ' ' * (len(err.parsed_part) - 4) + 'Fejl her',
            'room': room}
        return render(request, 'stregsystem/error_invalidquickbuy.html', values)
    # Fetch member from DB
    try:
        member = Member.objects.get(username=username, active=True)
    except Member.DoesNotExist:
        return render(request, 'stregsystem/error_usernotfound.html', locals())

    if len(bought_ids):
        return quicksale(request, room, member, bought_ids)
    else:
        return usermenu(request, room, member, None)


def _multibuy_hint(now, member):
    # Get a timestamp to fetch sales for the member for the last 60 sec
    earliest_recent_purchase = now - datetime.timedelta(seconds=60)
    # get the sales with this timestamp
    recent_purchases = (
        Sale.objects
            .filter(member=member, timestamp__gt=earliest_recent_purchase)
    )
    number_of_recent_distinct_purchases = recent_purchases.values('timestamp').distinct().count()

    # add hint for multibuy
    if number_of_recent_distinct_purchases > 1:
        sale_dict = {}
        for sale in recent_purchases:
            if not str(sale.product.id) in sale_dict:
                sale_dict[str(sale.product.id)] = 1
            else:
                sale_dict[str(sale.product.id)] = sale_dict[str(sale.product.id)] + 1
        sale_hints = ["<span class=\"username\">{}</span>".format(member.username)]
        for key in sale_dict:
            if sale_dict[key] > 1:
                sale_hints.append("{}:{}".format(key, sale_dict[key]))
            else:
                sale_hints.append(key)
        return (True, ' '.join(sale_hints))

    return (False, None)


def quicksale(request, room, member, bought_ids):
    news = __get_news()
    product_list = __get_productlist(room.id)
    now = timezone.now()

    # Retrieve products and construct transaction
    products = []
    try:
        for i in bought_ids:
            product = Product.objects.get(Q(pk=i), Q(active=True), Q(deactivate_date__gte=now) | Q(
                deactivate_date__isnull=True), Q(rooms__id=room.id) | Q(rooms=None))
            products.append(product)
    except Product.DoesNotExist:
        return render(request, 'stregsystem/error_productdoesntexist.html', {'failedProduct': i, 'room': room})

    order = Order.from_products(
        member=member,
        products=products,
        room=room
    )

    try:
        order.execute()
    except StregForbudError:
        return render(request, 'stregsystem/error_stregforbud.html', locals(), status=402)
    except NoMoreInventoryError:
        # @INCOMPLETE this should render with a different template
        return render(request, 'stregsystem/error_stregforbud.html', locals())

    promille = member.calculate_alcohol_promille()
    is_ballmer_peaking, bp_minutes, bp_seconds = ballmer_peak(promille)

    cost = order.total

    give_multibuy_hint, sale_hints = _multibuy_hint(now, member)

    return render(request, 'stregsystem/index_sale.html', locals())


def usermenu(request, room, member, bought, from_sale=False):
    negative_balance = member.balance < 0
    product_list = __get_productlist(room.id)
    news = __get_news()
    promille = member.calculate_alcohol_promille()
    is_ballmer_peaking, bp_minutes, bp_seconds, = ballmer_peak(promille)

    give_multibuy_hint, sale_hints = _multibuy_hint(timezone.now(), member)
    give_multibuy_hint = give_multibuy_hint and from_sale

    if member.has_stregforbud():
        return render(request, 'stregsystem/error_stregforbud.html', locals())
    else:
        return render(request, 'stregsystem/menu.html', locals())


def menu_userinfo(request, room_id, member_id):
    room = Room.objects.get(pk=room_id)
    news = __get_news()
    member = Member.objects.get(pk=member_id, active=True)

    last_sale_list = member.sale_set.order_by('-timestamp')[:10]
    try:
        last_payment = member.payment_set.order_by('-timestamp')[0]
    except IndexError:
        last_payment = None

    negative_balance = member.balance < 0
    stregforbud = member.has_stregforbud()

    return render(request, 'stregsystem/menu_userinfo.html', locals())


def menu_userpay(request, room_id, member_id):
    room = Room.objects.get(pk=room_id)
    member = Member.objects.get(pk=member_id, active=True)

    amounts = {100, 200}

    try:
        last_payment = member.payment_set.order_by('-timestamp')[0]
        amounts.add(last_payment.amount / 100.0)
    except IndexError:
        last_payment = None

    negative_balance = member.balance < 0
    if negative_balance:
        amounts.add(- member.balance / 100.0)

    amounts = sorted(amounts)

    return render(request, 'stregsystem/menu_userpay.html', locals())


def menu_sale(request, room_id, member_id, product_id=None):
    room = Room.objects.get(pk=room_id)
    news = __get_news()
    member = Member.objects.get(pk=member_id, active=True)

    product = None
    if request.method == 'POST':
        purchase = PurchaseForm(request.POST)
        if not purchase.is_valid():
            return HttpResponseBadRequest(
                "Cannot complete sale, get help at /dev/null or at mailto:[treo|fit]@fklub.dk")

        try:
            product = Product.objects.get(Q(pk=purchase.cleaned_data['product_id']), Q(active=True), Q(rooms__id=room_id) | Q(rooms=None),
                                          Q(deactivate_date__gte=timezone.now()) | Q(deactivate_date__isnull=True))

            order = Order.from_products(
                member=member,
                room=room,
                products=(product,)
            )

            order.execute()

        except Product.DoesNotExist:
            pass
        except StregForbudError:
            return render(request, 'stregsystem/error_stregforbud.html', locals())
        except NoMoreInventoryError:
            # @INCOMPLETE this should render with a different template
            return render(request, 'stregsystem/error_stregforbud.html', locals())


    # Refresh member, to get new amount
    member = Member.objects.get(pk=member_id, active=True)
    return usermenu(request, room, member, product, from_sale=True)


@staff_member_required()
@permission_required("stregsystem.import_batch_payments")
def batch_payment(request):
    PaymentFormSet = forms.modelformset_factory(
        Payment,
        fields=("member", "amount"),
        widgets={"member": forms.Select(attrs={"class": "select2"})}
    )
    if request.method == "POST":
        formset = PaymentFormSet(request.POST, request.FILES)
        if formset.is_valid():
            # @HACK For some reason django formsets get different member
            # instances with the same values instead of the same instance. This
            # means that if we update the member balance and save it, then
            # repeat, the second write will overwrite the first. In case you
            # don't know, that's not good.
            # To work around this we have to set all the member instances to be
            # the same if they have the same id. This is very, although
            # slightly less, bad - Jesper Jensen 16/02-2017
            payments = formset.save(commit=False)

            # @HACK: We need to consolidate all the member so they are the same
            # instances. We do this by just saving the first one and setting
            # all the remaining with the same id to be that instance aswell.
            members = {}
            for payment in payments:
                if payment.member.id not in members:
                    members[payment.member.id] = payment.member
                payment.member = members[payment.member.id]

            for payment in payments:
                payment.save()

            return render(
                request,
                "admin/stregsystem/batch_payment_done.html",
                {}
            )
    else:
        formset = PaymentFormSet(queryset=Payment.objects.none())
    return render(request, "admin/stregsystem/batch_payment.html", {
        "formset": formset,
        "select2_js": settings.SELECT2_JS,
        "select2_css": settings.SELECT2_CSS,
    })


def qr_payment(request):
    form = QRPaymentForm(request.GET)
    if not form.is_valid():
        return HttpResponseBadRequest("Invalid input for MobilePay QR code generation")

    query = {
        'phone': '90601',
        'comment': form.cleaned_data.get('member')
    }

    if form.cleaned_data.get("amount") is not None:
        query['amount'] = form.cleaned_data.get("amount")

    data = 'mobilepay://send?{}'.format(urllib.parse.urlencode(query))

    return qr_code(data)<|MERGE_RESOLUTION|>--- conflicted
+++ resolved
@@ -32,11 +32,7 @@
 )
 
 from .booze import ballmer_peak
-<<<<<<< HEAD
-from .forms import QRPaymentForm
-=======
-from .forms import PurchaseForm
->>>>>>> fd555aa3
+from .forms import QRPaymentForm, PurchaseForm
 
 
 def __get_news():
