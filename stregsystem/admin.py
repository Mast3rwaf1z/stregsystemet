--- conflicted
+++ resolved
@@ -14,11 +14,8 @@
     Room,
     Sale,
     MobilePayment,
-<<<<<<< HEAD
+    Event,
     NamedProduct,
-=======
-    Event,
->>>>>>> 3360de18
 )
 from stregsystem.templatetags.stregsystem_extras import money
 from stregsystem.utils import make_active_productlist_query, make_inactive_productlist_query
